--- conflicted
+++ resolved
@@ -6,9 +6,5 @@
       version = '0.1',
       description = 'Useful tools for working with EAGLE snapshots in python.',
       packages = ['eagle_tools',],
-<<<<<<< HEAD
-      install_requires=['numpy','h5py','astropy','statsmodels','pyread_eagle','eaglesqlTools','py-sphviewer'],
-=======
       install_requires=['numpy==1.26.4','h5py','astropy','statsmodels','pyread_eagle','eaglesqlTools','py-sphviewer'],
->>>>>>> 1271c679
       )